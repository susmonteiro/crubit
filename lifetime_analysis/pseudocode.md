--- conflicted
+++ resolved
@@ -1,9 +1,5 @@
-<<<<<<< HEAD
-### ValueLifetimes: 
-=======
 ### ValueLifetimes:
 
->>>>>>> cfbcf40a
 Class that represents the lifetimes of a value
 
 - specification:
@@ -11,9 +7,6 @@
   - pointers/references -> 1
   - structs with template arguments/
     lifetime parameters -> arbitrary
-<<<<<<< HEAD
-- lifetimes are created in **post-order** in the tree of lifetimes
-=======
 - lifetimes are created in **post-order** in the tree of lifetimes
 
 ### Object repository:
@@ -33,5 +26,4 @@
 1. Set `object repository`, `points-to-map`, `constraints` and `lifetime substituions` to the output of the previously made _analysis_
 2. Get the _original_ function lifetimes from the `object repository`
 3. apply the lifetime `constraints` to the original function lifetimes
-4. Diagnose the result (probably not that important for the pseudocode)
->>>>>>> cfbcf40a
+4. Diagnose the result (probably not that important for the pseudocode)